/*
**	Stash, a UCI chess playing engine developed from scratch
**	Copyright (C) 2019-2020 Morgan Houppin
**
**	Stash is free software: you can redistribute it and/or modify
**	it under the terms of the GNU General Public License as published by
**	the Free Software Foundation, either version 3 of the License, or
**	(at your option) any later version.
**
**	Stash is distributed in the hope that it will be useful,
**	but WITHOUT ANY WARRANTY; without even the implied warranty of
**	MERCHANTABILITY or FITNESS FOR A PARTICULAR PURPOSE.  See the
**	GNU General Public License for more details.
**
**	You should have received a copy of the GNU General Public License
**	along with this program.  If not, see <http://www.gnu.org/licenses/>.
*/

#include <stdlib.h>
#include "engine.h"
#include "imath.h"
#include "info.h"
#include "pawns.h"

enum
{
	CastlingBonus = SPAIR(100, 0),
	Initiative = 15,
	MobilityBase = SPAIR(-42, -66),
	MobilityPlus = SPAIR(7, 11),

	PawnWeight = 10,
	MinorWeight = 20,
	RookWeight = 40,
	QueenWeight = 80,
	SafetyScale = 2,
	SafetyRatio = SPAIR(2, 1),

	BishopPairBonus = SPAIR(30, 50),
	KnightPairPenalty = SPAIR(-15, -35),
	RookPairPenalty = SPAIR(-20, -40),
	NonPawnBonus = SPAIR(32, 48),

<<<<<<< HEAD
	QueenPhase = 4,
	RookPhase = 2,
	MinorPhase = 1,

	MidgamePhase = 24,
	EndgamePhase = 12
=======
	RookOnSemiOpenFile = SPAIR(24, 24),
	RookOnOpenFile = SPAIR(48, 6),
	RookXrayQueen = SPAIR(18, 0)
>>>>>>> d79fcd6a
};

const int	AttackWeights[8] = {
	0, 0, 50, 75, 88, 94, 97, 99
};

scorepair_t	evaluate_rook_patterns(const board_t *board, color_t c)
{
	scorepair_t	ret = 0;

	bitboard_t	my_pawns = board->piecetype_bits[PAWN] & board->color_bits[c];
	bitboard_t	their_pawns = board->piecetype_bits[PAWN] & ~my_pawns;
	bitboard_t	their_queens = board->piecetype_bits[QUEEN]
		& board->color_bits[opposite_color(c)];

	const square_t	*list = board->piece_list[create_piece(c, ROOK)];

	for (square_t sq = *list; sq != SQ_NONE; sq = *++list)
	{
		bitboard_t	rook_file = file_square_bits(sq);

		if (!(rook_file & my_pawns))
			ret += (rook_file & their_pawns) ? RookOnSemiOpenFile : RookOnOpenFile;

		if (rook_file & their_queens)
			ret += RookXrayQueen;
	}
	return (ret);
}

scorepair_t	evaluate_material(const board_t *board, color_t c)
{
	scorepair_t			ret = 0;
	const bitboard_t	b = board->color_bits[c];

	if (more_than_one(b & board->piecetype_bits[BISHOP]))
		ret += BishopPairBonus;

	if (more_than_one(b & board->piecetype_bits[KNIGHT]))
		ret += KnightPairPenalty;

	if (more_than_one(b & board->piecetype_bits[ROOK]))
		ret += RookPairPenalty;

	ret += NonPawnBonus * popcount(b & ~board->piecetype_bits[PAWN]);

	return (ret);
}

scorepair_t	evaluate_mobility(const board_t *board, color_t c)
{
	scorepair_t		ret = 0;
	int				wattacks = 0;
	int				attackers = 0;
	bitboard_t		king_zone;

	const bitboard_t	occupancy = board->piecetype_bits[ALL_PIECES];

	if (c == WHITE)
	{
		king_zone = king_moves(board->piece_list[BLACK_KING][0]);
		king_zone |= shift_down(king_zone);
		king_zone &= ~black_pawn_attacks(board->piecetype_bits[PAWN] & board->color_bits[BLACK]);
	}
	else
	{
		king_zone = king_moves(board->piece_list[WHITE_KING][0]);
		king_zone |= shift_up(king_zone);
		king_zone &= ~white_pawn_attacks(board->piecetype_bits[PAWN] & board->color_bits[WHITE]);
	}
	
	const square_t *list = board->piece_list[create_piece(c, KNIGHT)];

	for (square_t sq = *list; sq != SQ_NONE; sq = *++list)
	{
		bitboard_t	b = knight_moves(sq);

		if (b & king_zone)
		{
			attackers++;
			wattacks += popcount(b & king_zone) * MinorWeight;
		}
	}

	list = board->piece_list[create_piece(c, BISHOP)];
	for (square_t sq = *list; sq != SQ_NONE; sq = *++list)
	{
		bitboard_t	b = bishop_move_bits(sq, occupancy);

		int			move_count = popcount(b);

		ret += MobilityBase + MobilityPlus * min(move_count, 9);

		if (b & king_zone)
		{
			attackers++;
			wattacks += popcount(b & king_zone) * MinorWeight;
		}
	}

	list = board->piece_list[create_piece(c, ROOK)];
	for (square_t sq = *list; sq != SQ_NONE; sq = *++list)
	{
		bitboard_t	b = rook_move_bits(sq, occupancy);

		int			move_count = popcount(b);

		ret += MobilityBase + MobilityPlus * min(move_count, 9);

		if (b & king_zone)
		{
			attackers++;
			wattacks += popcount(b & king_zone) * RookWeight;
		}
	}

	list = board->piece_list[create_piece(c, QUEEN)];
	for (square_t sq = *list; sq != SQ_NONE; sq = *++list)
	{
		bitboard_t	b = bishop_move_bits(sq, occupancy)
			| rook_move_bits(sq, occupancy);

		int			move_count = popcount(b);

		ret += MobilityBase + MobilityPlus * min(move_count, 9);

		if (b & king_zone)
		{
			attackers++;
			wattacks += popcount(b & king_zone) * QueenWeight;
		}
	}

	if (attackers >= 8)
		ret += scorepair_divide(SafetyRatio * wattacks, SafetyScale);
	else
		ret += scorepair_divide(SafetyRatio * (wattacks * AttackWeights[attackers] / 100), SafetyScale);

	return (ret);
}

score_t		evaluate(const board_t *board)
{
	scorepair_t		eval = board->psq_scorepair;

	if (board->stack->castlings & WHITE_CASTLING)
		eval += CastlingBonus;
	if (board->stack->castlings & BLACK_CASTLING)
		eval -= CastlingBonus;

	eval += evaluate_pawns(board);
	eval += evaluate_material(board, WHITE);
	eval -= evaluate_material(board, BLACK);
	eval += evaluate_mobility(board, WHITE);
	eval -= evaluate_mobility(board, BLACK);
	eval += evaluate_rook_patterns(board, WHITE);
	eval -= evaluate_rook_patterns(board, BLACK);

	score_t		mg = midgame_score(eval);
	score_t		eg = endgame_score(eval);
	int			piece_count = popcount(board->piecetype_bits[ALL_PIECES]);
	score_t		score;

	if (piece_count <= 7)
	{
		// Insufficient material check.

		int		pieces = popcount(board->color_bits[WHITE]);

		if (eg > 0)
		{
			if (pieces == 1)
				return (0);
			else if (pieces == 2 && board_colored_pieces(board, WHITE, KNIGHT, BISHOP))
				return (0);
		}

		pieces = piece_count - pieces;

		if (eg < 0)
		{
			if (pieces == 1)
				return (0);
			else if (pieces == 2 && board_colored_pieces(board, BLACK, KNIGHT, BISHOP))
				return (0);
		}
	}

	{
		int		phase = QueenPhase * popcount(board->piecetype_bits[QUEEN])
			+ RookPhase * popcount(board->piecetype_bits[ROOK])
			+ MinorPhase * popcount(board->piecetype_bits[KNIGHT] | board->piecetype_bits[BISHOP]);

		if (phase >= MidgamePhase)
			score = mg;
		else if (phase >= EndgamePhase)
		{
			score = mg * (phase - EndgamePhase) / (MidgamePhase - EndgamePhase);
			score += eg * (MidgamePhase - phase) / (MidgamePhase - EndgamePhase);
		}
		else
			score = eg;
	}

	return (Initiative + (board->side_to_move == WHITE ? score : -score));
}<|MERGE_RESOLUTION|>--- conflicted
+++ resolved
@@ -41,18 +41,16 @@
 	RookPairPenalty = SPAIR(-20, -40),
 	NonPawnBonus = SPAIR(32, 48),
 
-<<<<<<< HEAD
+	RookOnSemiOpenFile = SPAIR(24, 24),
+	RookOnOpenFile = SPAIR(48, 6),
+	RookXrayQueen = SPAIR(18, 0),
+
 	QueenPhase = 4,
 	RookPhase = 2,
 	MinorPhase = 1,
 
 	MidgamePhase = 24,
 	EndgamePhase = 12
-=======
-	RookOnSemiOpenFile = SPAIR(24, 24),
-	RookOnOpenFile = SPAIR(48, 6),
-	RookXrayQueen = SPAIR(18, 0)
->>>>>>> d79fcd6a
 };
 
 const int	AttackWeights[8] = {
