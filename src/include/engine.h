/*
**    Stash, a UCI chess playing engine developed from scratch
**    Copyright (C) 2019-2021 Morgan Houppin
**
**    Stash is free software: you can redistribute it and/or modify
**    it under the terms of the GNU General Public License as published by
**    the Free Software Foundation, either version 3 of the License, or
**    (at your option) any later version.
**
**    Stash is distributed in the hope that it will be useful,
**    but WITHOUT ANY WARRANTY; without even the implied warranty of
**    MERCHANTABILITY or FITNESS FOR A PARTICULAR PURPOSE.  See the
**    GNU General Public License for more details.
**
**    You should have received a copy of the GNU General Public License
**    along with this program.  If not, see <http://www.gnu.org/licenses/>.
*/

#ifndef ENGINE_H
# define ENGINE_H

# include <time.h>
# include "board.h"
# include "history.h"

typedef struct
{
    int     plies;
    score_t static_eval;
    move_t  killers[2];
<<<<<<< HEAD
    move_t  excluded_move;
=======
    move_t  current_move;
>>>>>>> 8f2fae14
    move_t  *pv;
}
searchstack_t;

typedef struct
{
    move_t  move;
    int     seldepth;
    score_t previous_score;
    score_t score;
    move_t  pv[512];
}
root_move_t;

// All search components are here
enum
{
    Razor_LightMargin = 150,
    Razor_HeavyMargin = 300,

    NMP_MinDepth = 3,
    NMP_BaseReduction = 3,
    NMP_EvalScale = 128,
    NMP_MaxEvalReduction = 3,
    NMP_TrustDepth = 10,

    LMR_MinDepth = 3,
    LMR_MinMoves = 4,

    MAX_PLIES = 240
};

extern int  Reductions[64][64];

void        sort_root_moves(root_move_t *begin, root_move_t *end);
root_move_t *find_root_move(root_move_t *begin, root_move_t *end, move_t move);

void    *engine_go(void *ptr);
score_t qsearch(board_t *board, score_t alpha, score_t beta, searchstack_t *ss);
score_t search(board_t *board, int depth, score_t alpha, score_t beta,
        searchstack_t *ss, bool pv_node);

void    check_time(void);

void    update_quiet_history(const board_t *board, int depth,
        move_t bestmove, const move_t quiets[64], int qcount, searchstack_t *ss);

score_t evaluate(const board_t *board);
score_t scale_endgame(const board_t *board, score_t eg);

void    print_pv(const board_t *board, root_move_t *root_move, int multi_pv,
        int depth, clock_t time, int bound);

void    init_reduction_table(void);

#endif<|MERGE_RESOLUTION|>--- conflicted
+++ resolved
@@ -28,11 +28,8 @@
     int     plies;
     score_t static_eval;
     move_t  killers[2];
-<<<<<<< HEAD
     move_t  excluded_move;
-=======
     move_t  current_move;
->>>>>>> 8f2fae14
     move_t  *pv;
 }
 searchstack_t;
